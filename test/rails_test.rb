--- conflicted
+++ resolved
@@ -123,19 +123,16 @@
     assert !experiment(:pie_or_cake).showing?(first)
   end
 
-<<<<<<< HEAD
   def test_track_param_tracks_a_metric
     get :index, :_identity => "123", :_track => "sugar_high"
     assert_equal experiment(:pie_or_cake).alternatives[0].converted, 1
   end
   
-=======
   def test_cookie_domain_from_rails_configuration
     get :index
     assert_equal cookies["vanity_id"][:domain], '.foo.bar' if ::Rails.respond_to?(:application)
   end
 
->>>>>>> 1a738e89
   # -- Load path --
 
   def test_load_path
