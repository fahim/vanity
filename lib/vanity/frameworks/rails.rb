--- conflicted
+++ resolved
@@ -252,17 +252,10 @@
       end
 
       def add_participant
-<<<<<<< HEAD
       	if params[:e].nil? || params[:e].empty?
       	  render :status => 404, :nothing => true
       	  return
       	end
-=======
-        if params[:e].nil? || params[:e].empty?
-          render :status => 404, :nothing => true
-          return
-        end
->>>>>>> 1a738e89
         exp = Vanity.playground.experiment(params[:e])
         exp.chooses(exp.alternatives[params[:a].to_i].value)
         render :status => 200, :nothing => true
