<<<<<<< HEAD
<h3><%=h metric.name %></h3>
<%= simple_format h(Vanity::Metric.description(metric).to_s), :class=>"description" %>
<% begin
  data = Vanity::Metric.data(metric)
  min, max = data.map(&:last).minmax
  js = data.map { |date,value| "['#{date.to_time.httpdate}',#{value}]" }.join(",") %>
  <div class="chart"></div>
  <script type="text/javascript">
    $(function(){Vanity.metric("<%= h id.to_s %>").plot([{label:"<%= h metric.name %>", data: [<%= js %>]}])})
  </script>
<% rescue Exception=>ex %>
  <div class="error">#{h ex.message}</div>
<% end %>
=======
<h3><%=vanity_h metric.name %></h3>
<%= vanity_simple_format vanity_h(Vanity::Metric.description(metric).to_s), :class=>"description" %>
<%=
begin 
  data = Vanity::Metric.data(metric)
  min, max = data.map(&:last).minmax
  js = data.map { |date,value| "['#{date.to_time.httpdate}',#{value}]" }.join(",")
  vanity_html_safe(%{<div class="chart"></div>
    <script type="text/javascript">
    $(function(){Vanity.metric("#{vanity_h id.to_s}").plot([{label:"#{vanity_h metric.name}", data: [#{js}]}])})
    </script>})
rescue Exception=>ex
  %{<div class="error">#{vanity_h ex.message}</div>}
end %>
>>>>>>> bb46e654
<|MERGE_RESOLUTION|>--- conflicted
+++ resolved
@@ -1,18 +1,3 @@
-<<<<<<< HEAD
-<h3><%=h metric.name %></h3>
-<%= simple_format h(Vanity::Metric.description(metric).to_s), :class=>"description" %>
-<% begin
-  data = Vanity::Metric.data(metric)
-  min, max = data.map(&:last).minmax
-  js = data.map { |date,value| "['#{date.to_time.httpdate}',#{value}]" }.join(",") %>
-  <div class="chart"></div>
-  <script type="text/javascript">
-    $(function(){Vanity.metric("<%= h id.to_s %>").plot([{label:"<%= h metric.name %>", data: [<%= js %>]}])})
-  </script>
-<% rescue Exception=>ex %>
-  <div class="error">#{h ex.message}</div>
-<% end %>
-=======
 <h3><%=vanity_h metric.name %></h3>
 <%= vanity_simple_format vanity_h(Vanity::Metric.description(metric).to_s), :class=>"description" %>
 <%=
@@ -26,5 +11,4 @@
     </script>})
 rescue Exception=>ex
   %{<div class="error">#{vanity_h ex.message}</div>}
-end %>
->>>>>>> bb46e654
+end %>